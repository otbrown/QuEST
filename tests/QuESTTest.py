--- conflicted
+++ resolved
@@ -1,82 +1,4 @@
 #!/usr/bin/env python3
 
-<<<<<<< HEAD
-# Import libraries needed for initialisation
-import argparse
-from QuESTBase import init_QuESTLib
-
-parser = argparse.ArgumentParser(description='Python test suite for the Quantum Exact Simulation Toolkit (QuEST).',epilog='''NOTE: Tests can be specified as full filepaths or testnames, which will be searched for in the TESTPATH, with the earliest path taking priority. 
-
-Tests with a full filepath can have ".test" or ".py" extensions. 
-
-Custom .test files can be found as TESTPATH/TESTS.test or by a full filepath. 
-Custom .py files must be specified by a full filepath. ''', add_help=False)
-
-# Need to pull some trickery to allow QuESTLib redirection. Probably cleaner way to do this, but...
-parser.add_argument('-h','--help', help="Show this help message and exit", action='store_true')
-parser.add_argument('-Q','--questpath', help="Define alternative QuEST library location. The library must be named 'libQuEST.so' to be found. Default=%(default)s", default='../build/QuEST')
-
-# Just parse -Q
-QuESTPath = parser.parse_known_args()
-
-# Load QuEST Library
-init_QuESTLib(QuESTPath[0].questpath)
-
-# Import remaining libraries
-from QuESTCore import *
-from testset import *
-
-parser.add_argument('-q','--quiet', help='Do not print results to screen', action='store_true')
-parser.add_argument('-l','--logfile', help='Redirect log. DEFAULT=%(default)s', default='QuESTLog.log')
-parser.add_argument('-p','--testpath', help='Set test directory search path as colon-separated list. DEFAULT=%(default)s', default='unitPy/')
-parser.add_argument('-t','--tolerance', type=float, help='Set the test failure tolerance for float values. DEFAULT=%(default)s', default=1.e-10)
-parser.add_argument('-f','--mpilog', help='Full MPI logging on a per-process basis, creates a new file for each process of "<LOGFILE>.<MPIRANK>" . Default=False', action='store_true')
-parser.add_argument('tests', nargs=argparse.REMAINDER, metavar="TESTS",
-                    help='Set of tests one wishes to run, available default sets:'+", ".join(printSets)+", any custom test (see NOTE) or any exposed QuEST function. DEFAULT=all")
-genGroup = parser.add_argument_group('Generation', 'Arguments related to the generation of tests')
-genGroup.add_argument('-g','--generate', help='Generate a new set of benchmark tests for tests listed redirected to TESTPATH.', action='store_true')
-genGroup.add_argument('-n','--numqubits', type=int, help='Specify the number of qubits to generate on generation. DEFAULT=%(default)s', default=3)
-genGroup.add_argument('-T','--testtypes', help='Specify the checks to be generated. P: Total probability, M: Probability of each qubit being in 0 or 1 state, S: Full State Vector, as a single string. DEFAULT=%(default)s', default='PMS')
-genGroup.add_argument('-V','--quregtypes', help='Specify which types of Quregs are generated in the tests. Z: Zero state, P: Plus state, D: Debug state, R: Random state, N: Normalised random state. States can be multiply defined, e.g. \'RRR\' will generate 3 different random configurations. DEFAULT=%(default)s', default='ZPDN')
-genGroup.add_argument('-G','--testqubits', help='Specify which qubits/states to apply function to when generating tests. D: Default only, E: Each qubit. Default=%(default)s', default='D')
-argList = parser.parse_args()
-
-# Set default for the tests to run
-if not argList.tests: argList.tests = ["all"]
-
-# Now we manually handle the print with *all* potential arguments included
-if argList.help:
-    if root: parser.print_help()
-    quit()
-
-# Set up Parallel environment and testing framework
-init_tests(unitTestPath = argList.testpath, logFilePath = argList.logfile, tolerance = argList.tolerance, quiet = argList.quiet, fullLogging=argList.mpilog)
-
-# If our argument is generate
-if argList.generate:
-    from testset import testSets
-    testsToGen = []
-    for test in argList.tests:
-        testsToGen += testSets.get(test,[test])
-    testResults.set_quiet(True)
-    if root: testResults.gen_tests(testsToGen = testsToGen, nQubits = argList.numqubits, qubitGen = argList.quregtypes, testGen = argList.testtypes, argScan = argList.testqubits)
-    quit()
-
-
-testResults.run_tests(["essential"])
-if testResults.fails > 0:
-    raise ValueError("System failed essential qubit initalisation tests, impossible to continue!")
-
-# Build list of tests from short-hands
-testsToRun = []
-for test in argList.tests:
-    testsToRun += testSets.get(test,[test])
-
-testResults.run_tests(testsToRun)
-    
-# Print final answer
-finalise_tests()
-=======
 import os.path
-exec(open(os.path.join(os.path.dirname(__file__),"QuESTTest/__main__.py")).read())
->>>>>>> 82529b6a
+exec(open(os.path.join(os.path.dirname(__file__),"QuESTTest/__main__.py")).read())