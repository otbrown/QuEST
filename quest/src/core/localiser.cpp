--- conflicted
+++ resolved
@@ -8,13 +8,8 @@
  * stored in RAM (CPU) or VRAM (GPU).
  */
 
-<<<<<<< HEAD
-#include "qureg.h"
-#include "structures.h"
-=======
 #include "quest/include/qureg.h"
 #include "quest/include/matrices.h"
->>>>>>> 239e03d9
 
 #include "../comm/comm_routines.hpp"
 #include "../core/bitwise.hpp"
