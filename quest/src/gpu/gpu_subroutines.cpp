/** @file
 * CUDA GPU-accelerated definitions of the subroutines called by
 * accelerator.cpp. This file contains the host definitions and
 * associated memory and thread management, and invocations of
 * Thrust and cuQuantum subroutines (if the latter is enabled).
 * All custom kernels are defined in kernels.hpp, which is never
 * parsed by non-CUDA compilers and ignored when not compiling GPU.
 * When compiling for AMD GPUs, the CUDA symbols invoked herein are
 * mapped to HIP symbols by cuda_to_hip.h
 */

<<<<<<< HEAD
#include "modes.h"
#include "types.h"
#include "qureg.h"
#include "structures.h"
=======
#include "quest/include/modes.h"
#include "quest/include/types.h"
#include "quest/include/qureg.h"
#include "quest/include/matrices.h"
>>>>>>> 239e03d9

#include "../core/errors.hpp"

<<<<<<< HEAD
#if ENABLE_GPU_ACCELERATION
    #include "../gpu/gpu_types.hpp"
    #include "../gpu/gpu_kernels.hpp"
    #include "../gpu/gpu_thrust.hpp"
#endif

#if ENABLE_CUQUANTUM
    #include "../gpu/gpu_cuquantum.hpp"
=======
#if COMPILE_CUDA
    #include "quest/src/gpu/gpu_types.hpp"
    #include "quest/src/gpu/gpu_kernels.hpp"
    #include "quest/src/gpu/gpu_thrust.hpp"
#endif

#if COMPILE_CUQUANTUM
    #include "quest/src/gpu/gpu_cuquantum.hpp"
>>>>>>> 239e03d9
#endif



void gpu_statevec_oneTargetGate_subA(Qureg qureg, int target, CompMatr1 matrix) {
#if COMPILE_CUQUANTUM

    cuquantum_statevec_oneTargetGate_subA(qureg, target, matrix);

#elif COMPILE_CUDA

    qindex numIts = qureg.numAmpsPerNode / 2;
    qindex numBlocks = getNumBlocks(numIts);

    // sufficiently few matrix elements (<256 bytes) to pass directly to kernel
    cu_qcomp m00, m01, m10, m11;
    unpackMatrixToCuQcomps(matrix, m00,m01,m10,m11);

    kernel_statevec_oneTargetGate_subA<<<numBlocks, NUM_THREADS_PER_BLOCK>>>(
        toCuQcomps(qureg.gpuAmps), numIts, target, m00,m01,m10,m11);

#else
    error_gpuSimButGpuNotCompiled();
#endif
}

void gpu_statevec_oneTargetGate_subB(Qureg qureg, qcomp fac0, qcomp fac1) {
#if COMPILE_CUDA
    
    qindex numIts = qureg.numAmpsPerNode;
    qindex numBlocks = getNumBlocks(numIts);
    
    kernel_statevec_oneTargetGate_subB<<<numBlocks, NUM_THREADS_PER_BLOCK>>>(
        toCuQcomps(qureg.gpuAmps), 
        toCuQcomps(qureg.gpuCommBuffer), 
        numIts, toCuQcomp(fac0), toCuQcomp(fac1));

#else
    error_gpuSimButGpuNotCompiled();
#endif
}<|MERGE_RESOLUTION|>--- conflicted
+++ resolved
@@ -9,30 +9,13 @@
  * mapped to HIP symbols by cuda_to_hip.h
  */
 
-<<<<<<< HEAD
-#include "modes.h"
-#include "types.h"
-#include "qureg.h"
-#include "structures.h"
-=======
 #include "quest/include/modes.h"
 #include "quest/include/types.h"
 #include "quest/include/qureg.h"
 #include "quest/include/matrices.h"
->>>>>>> 239e03d9
 
 #include "../core/errors.hpp"
 
-<<<<<<< HEAD
-#if ENABLE_GPU_ACCELERATION
-    #include "../gpu/gpu_types.hpp"
-    #include "../gpu/gpu_kernels.hpp"
-    #include "../gpu/gpu_thrust.hpp"
-#endif
-
-#if ENABLE_CUQUANTUM
-    #include "../gpu/gpu_cuquantum.hpp"
-=======
 #if COMPILE_CUDA
     #include "quest/src/gpu/gpu_types.hpp"
     #include "quest/src/gpu/gpu_kernels.hpp"
@@ -41,7 +24,6 @@
 
 #if COMPILE_CUQUANTUM
     #include "quest/src/gpu/gpu_cuquantum.hpp"
->>>>>>> 239e03d9
 #endif
 
 
