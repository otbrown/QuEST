/** @file
 * CPU OpenMP-accelerated definitions of the subroutines called by
 * accelerator.cpp. 
 */

<<<<<<< HEAD
#include "types.h"
#include "qureg.h"
#include "structures.h"
=======
#include "quest/include/types.h"
#include "quest/include/qureg.h"
#include "quest/include/matrices.h"
>>>>>>> 239e03d9

#include "../core/bitwise.hpp"



void cpu_statevec_oneTargetGate_subA(Qureg qureg, int target, CompMatr1 matrix) {

    qindex numIts = qureg.numAmpsPerNode / 2;

    qcomp m00 = matrix.elems[0][0];
    qcomp m01 = matrix.elems[0][1];
    qcomp m10 = matrix.elems[1][0];
    qcomp m11 = matrix.elems[1][1];
    
    #pragma omp parallel for if(qureg.isMultithreaded)
    for (qindex j=0; j<numIts; j++) {

        qindex i0 = insertBit(j, target, 0);
        qindex i1 = flipBit(i0, target);
        
        qcomp amp0 = qureg.cpuAmps[i0];
        qcomp amp1 = qureg.cpuAmps[i1];
        
        qureg.cpuAmps[i0] = m00*amp0 + m01*amp1;
        qureg.cpuAmps[i1] = m10*amp0 + m11*amp1;
    }
}

void cpu_statevec_oneTargetGate_subB(Qureg qureg, qcomp fac0, qcomp fac1) {

    qindex numIts = qureg.numAmpsPerNode;

    #pragma omp parallel for if(qureg.isMultithreaded)
    for (qindex i=0; i<numIts; i++)
        qureg.cpuAmps[i] = fac0*qureg.cpuAmps[i] + fac1*qureg.cpuCommBuffer[i];
}<|MERGE_RESOLUTION|>--- conflicted
+++ resolved
@@ -3,15 +3,9 @@
  * accelerator.cpp. 
  */
 
-<<<<<<< HEAD
-#include "types.h"
-#include "qureg.h"
-#include "structures.h"
-=======
 #include "quest/include/types.h"
 #include "quest/include/qureg.h"
 #include "quest/include/matrices.h"
->>>>>>> 239e03d9
 
 #include "../core/bitwise.hpp"
 
