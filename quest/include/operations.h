--- conflicted
+++ resolved
@@ -7,13 +7,8 @@
 #ifndef OPERATIONS_H
 #define OPERATIONS_H
 
-<<<<<<< HEAD
-#include "qureg.h"
-#include "structures.h"
-=======
 #include "quest/include/qureg.h"
 #include "quest/include/matrices.h"
->>>>>>> 239e03d9
 
 // enable invocation by both C and C++ binaries
 #ifdef __cplusplus
